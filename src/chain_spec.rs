use sp_core::{Pair, Public, sr25519};
use node_template_runtime::{
	AccountId, AuraConfig, BalancesConfig, GenesisConfig, GrandpaConfig,
<<<<<<< HEAD
	SudoConfig, IndicesConfig, SystemConfig, WASM_BINARY,
=======
	SudoConfig, IndicesConfig, SystemConfig, WASM_BINARY, Signature
>>>>>>> 8b6fe666
};
use sp_consensus_aura::sr25519::{AuthorityId as AuraId};
use grandpa_primitives::{AuthorityId as GrandpaId};
use sc_service;
use sp_runtime::traits::{Verify, IdentifyAccount};

// Note this is the URL for the telemetry server
//const STAGING_TELEMETRY_URL: &str = "wss://telemetry.polkadot.io/submit/";

/// Specialized `ChainSpec`. This is a specialization of the general Substrate ChainSpec type.
pub type ChainSpec = sc_service::ChainSpec<GenesisConfig>;

/// The chain specification option. This is expected to come in from the CLI and
/// is little more than one of a number of alternatives which can easily be converted
/// from a string (`--chain=...`) into a `ChainSpec`.
#[derive(Clone, Debug)]
pub enum Alternative {
	/// Whatever the current runtime is, with just Alice as an auth.
	Development,
	/// Whatever the current runtime is, with simple Alice/Bob auths.
	LocalTestnet,
}

/// Helper function to generate a crypto pair from seed
pub fn get_from_seed<TPublic: Public>(seed: &str) -> <TPublic::Pair as Pair>::Public {
	TPublic::Pair::from_string(&format!("//{}", seed), None)
		.expect("static values are valid; qed")
		.public()
}

type AccountPublic = <Signature as Verify>::Signer;

/// Helper function to generate an account ID from seed
pub fn get_account_id_from_seed<TPublic: Public>(seed: &str) -> AccountId where
	AccountPublic: From<<TPublic::Pair as Pair>::Public>
{
	AccountPublic::from(get_from_seed::<TPublic>(seed)).into_account()
}

/// Helper function to generate an authority key for Aura
pub fn get_authority_keys_from_seed(s: &str) -> (AuraId, GrandpaId) {
	(
		get_from_seed::<AuraId>(s),
		get_from_seed::<GrandpaId>(s),
	)
}

impl Alternative {
	/// Get an actual chain config from one of the alternatives.
	pub(crate) fn load(self) -> Result<ChainSpec, String> {
		Ok(match self {
			Alternative::Development => ChainSpec::from_genesis(
				"Development",
				"dev",
				|| testnet_genesis(vec![
					get_authority_keys_from_seed("Alice"),
				],
				get_account_id_from_seed::<sr25519::Public>("Alice"),
				vec![
					get_account_id_from_seed::<sr25519::Public>("Alice"),
					get_account_id_from_seed::<sr25519::Public>("Bob"),
					get_account_id_from_seed::<sr25519::Public>("Alice//stash"),
					get_account_id_from_seed::<sr25519::Public>("Bob//stash"),
				],
				true),
				vec![],
				None,
				None,
				None,
				None
			),
			Alternative::LocalTestnet => ChainSpec::from_genesis(
				"Local Testnet",
				"local_testnet",
				|| testnet_genesis(vec![
					get_authority_keys_from_seed("Alice"),
					get_authority_keys_from_seed("Bob"),
				],
<<<<<<< HEAD
				get_from_seed::<AccountId>("Alice"),
=======
				get_account_id_from_seed::<sr25519::Public>("Alice"),
>>>>>>> 8b6fe666
				vec![
					get_account_id_from_seed::<sr25519::Public>("Alice"),
					get_account_id_from_seed::<sr25519::Public>("Bob"),
					get_account_id_from_seed::<sr25519::Public>("Charlie"),
					get_account_id_from_seed::<sr25519::Public>("Dave"),
					get_account_id_from_seed::<sr25519::Public>("Eve"),
					get_account_id_from_seed::<sr25519::Public>("Ferdie"),
					get_account_id_from_seed::<sr25519::Public>("Alice//stash"),
					get_account_id_from_seed::<sr25519::Public>("Bob//stash"),
					get_account_id_from_seed::<sr25519::Public>("Charlie//stash"),
					get_account_id_from_seed::<sr25519::Public>("Dave//stash"),
					get_account_id_from_seed::<sr25519::Public>("Eve//stash"),
					get_account_id_from_seed::<sr25519::Public>("Ferdie//stash"),
				],
				true),
				vec![],
				None,
				None,
				None,
				None
			),
		})
	}

	pub(crate) fn from(s: &str) -> Option<Self> {
		match s {
			"dev" => Some(Alternative::Development),
			"" | "local" => Some(Alternative::LocalTestnet),
			_ => None,
		}
	}
}

fn testnet_genesis(initial_authorities: Vec<(AuraId, GrandpaId)>,
	root_key: AccountId,
	endowed_accounts: Vec<AccountId>,
	_enable_println: bool) -> GenesisConfig {
	GenesisConfig {
		system: Some(SystemConfig {
			code: WASM_BINARY.to_vec(),
			changes_trie_config: Default::default(),
		}),
		indices: Some(IndicesConfig {
			ids: endowed_accounts.clone(),
		}),
		balances: Some(BalancesConfig {
			assets: vec![
				16000,
				16001,
			],
			initial_balance: 10u128.pow(18 + 9), // 1 billion token with 18 decimals
			endowed_accounts: endowed_accounts.clone().into_iter().map(Into::into).collect(),
			next_asset_id: 17000,
			// create_asset_stake: 1000,
			staking_asset_id: 16000,
			spending_asset_id: 16001,
		}),
		sudo: Some(SudoConfig {
			key: root_key,
		}),
		aura: Some(AuraConfig {
			authorities: initial_authorities.iter().map(|x| (x.0.clone())).collect(),
		}),
		grandpa: Some(GrandpaConfig {
			authorities: initial_authorities.iter().map(|x| (x.1.clone(), 1)).collect(),
		}),
	}
}<|MERGE_RESOLUTION|>--- conflicted
+++ resolved
@@ -1,11 +1,7 @@
 use sp_core::{Pair, Public, sr25519};
 use node_template_runtime::{
 	AccountId, AuraConfig, BalancesConfig, GenesisConfig, GrandpaConfig,
-<<<<<<< HEAD
-	SudoConfig, IndicesConfig, SystemConfig, WASM_BINARY,
-=======
 	SudoConfig, IndicesConfig, SystemConfig, WASM_BINARY, Signature
->>>>>>> 8b6fe666
 };
 use sp_consensus_aura::sr25519::{AuthorityId as AuraId};
 use grandpa_primitives::{AuthorityId as GrandpaId};
@@ -84,11 +80,7 @@
 					get_authority_keys_from_seed("Alice"),
 					get_authority_keys_from_seed("Bob"),
 				],
-<<<<<<< HEAD
-				get_from_seed::<AccountId>("Alice"),
-=======
 				get_account_id_from_seed::<sr25519::Public>("Alice"),
->>>>>>> 8b6fe666
 				vec![
 					get_account_id_from_seed::<sr25519::Public>("Alice"),
 					get_account_id_from_seed::<sr25519::Public>("Bob"),
